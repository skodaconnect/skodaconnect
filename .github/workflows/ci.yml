--- conflicted
+++ resolved
@@ -1,9 +1,5 @@
 ---
-<<<<<<< HEAD
 name: Run CI
-=======
-name: pre-commit
->>>>>>> c916ddf5
 
 on:
   pull_request:
@@ -55,8 +51,4 @@
       - uses: actions/setup-python@v3
       - uses: pre-commit/action@v3.0.0
         with:
-<<<<<<< HEAD
-          extra_args: ""
-=======
-          extra_args: ''
->>>>>>> c916ddf5
+          extra_args: ''