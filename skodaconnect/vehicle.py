--- conflicted
+++ resolved
@@ -296,13 +296,8 @@
             _LOGGER.debug(f'Request ID {request}: {status}')
             if status == 'In progress':
                 self._requests['state'] = 'In progress'
-<<<<<<< HEAD
-                time.sleep(5)
+                await asyncio.sleep(5)
                 return await self.wait_for_request(section, request, retryCount)
-=======
-                await asyncio.sleep(5)
-                return await self.wait_for_request(section, request)
->>>>>>> 31615f25
             else:
                 self._requests['state'] = status
                 return status
